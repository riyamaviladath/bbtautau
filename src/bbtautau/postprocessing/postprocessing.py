"""
Postprocessing functions for bbtautau.

Authors: Raghav Kansal, Ludovico Mori
"""

from __future__ import annotations

import copy
import pickle
from pathlib import Path

import numpy as np
import pandas as pd
import plotting
import Samples
import utils as putils
from boostedhh import utils
from boostedhh.utils import Sample, ShapeVar

from bbtautau.bbtautau_utils import Channel
from bbtautau.HLTs import HLTs

base_filters = [
    ("('ak8FatJetPt', '0')", ">=", 250),
    ("('ak8FatJetPNetmassLegacy', '0')", ">=", 50),
    ("('ak8FatJetPt', '1')", ">=", 200),
    # ("('ak8FatJetMsd', '0')", ">=", msd_cut),
    # ("('ak8FatJetMsd', '1')", ">=", msd_cut),
    # ("('ak8FatJetPNetXbb', '0')", ">=", 0.8),
]


control_plot_vars = (
    # [
    #     ShapeVar(var="MET_pt", label=r"$p^{miss}_T$ [GeV]", bins=[20, 0, 300]),
    #     # ShapeVar(var="MET_phi", label=r"$\phi^{miss}$", bins=[20, -3.2, 3.2]),
    # ]
    # + [
    #     ShapeVar(var=f"ak8FatJetPt{i}", label=rf"$p_T^{{j{i + 1}}}$ [GeV]", bins=[20, 250, 1250])
    #     for i in range(3)
    # ]
    # + [
    #     ShapeVar(var=f"ak8FatJetMsd{i}", label=rf"$m_{{SD}}^{{j{i + 1}}}$ [GeV]", bins=[20, 0, 300])
    #     for i in range(3)
    # ]
    # + [
    #     ShapeVar(var=f"ak8FatJetEta{i}", label=rf"$\eta^{{j{i + 1}}}$", bins=[20, -2.5, 2.5])
    #     for i in range(3)
    # ]
    # + [
    #     ShapeVar(var=f"ak8FatJetPhi{i}", label=rf"$\phi^{{j{i + 1}}}$", bins=[20, -3.2, 3.2])
    #     for i in range(3)
    # ]
    # + [
    #     ShapeVar(
    #         var=f"ak8FatJetPNetmassLegacy{i}",
    #         label=rf"PNet Legacy $m_{{reg}}^{{j{i + 1}}}$",
    #         bins=[20, 0, 1],
    #     )
    #     for i in range(3)
    # ]
    [
<<<<<<< HEAD
        ShapeVar(var=f"{jet}FatJetPt", label=rf"$p_T^{{{jlabel}}}$ [GeV]", bins=[20, 250, 1250])
        for jet, jlabel in [("bb", "bb"), ("tt", r"$\tau\tau$")]
=======
        ShapeVar(var="MET_pt", label=r"$p^{miss}_T$ [GeV]", bins=[20, 0, 300]),
        # ShapeVar(var="MET_phi", label=r"$\phi^{miss}$", bins=[20, -3.2, 3.2]),
    ]
    + [
        ShapeVar(var=f"ak8FatJetPt{i}", label=rf"$p_T^{{j{i + 1}}}$ [GeV]", bins=[20, 250, 1250])
        for i in range(3)
    ]
    + [
        ShapeVar(var=f"ak8FatJetMsd{i}", label=rf"$m_{{SD}}^{{j{i + 1}}}$ [GeV]", bins=[20, 0, 300])
        for i in range(3)
    ]
    + [
        ShapeVar(var=f"ak8FatJetEta{i}", label=rf"$\eta^{{j{i + 1}}}$", bins=[20, -2.5, 2.5])
        for i in range(3)
    ]
    + [
        ShapeVar(var=f"ak8FatJetPhi{i}", label=rf"$\phi^{{j{i + 1}}}$", bins=[20, -3.2, 3.2])
        for i in range(3)
    ]
    + [
        ShapeVar(
            var=f"ak8FatJetPNetmassLegacy{i}",
            label=rf"PNet Legacy $m_{{reg}}^{{j{i + 1}}}$",
            bins=[20, 50, 300],
        )
        for i in range(3)
    ]
    + [
        ShapeVar(
            var=f"ak8FatJetParTmassResApplied{i}",
            label=rf"ParT Resonance $m_{{reg}}^{{j{i + 1}}}$",
            bins=[20, 50, 300],
        )
        for i in range(3)
    ]
    + [
        ShapeVar(
            var=f"ak8FatJetParTmassVisApplied{i}",
            label=rf"ParT Visable $m_{{reg}}^{{j{i + 1}}}$",
            bins=[20, 50, 300],
        )
        for i in range(3)
    ]
    # ak8FatJetParTXbbvsQCD
    + [
        ShapeVar(
            var=f"ak8FatJetParTXbbvsQCD{i}",
            label=r"ParT XbbvsQCD$",
            bins=[20, 0, 1],
        )
        for i in range(3)
    ]
    # ak8FatJetParTXbbvsQCDTop
    + [
        ShapeVar(
            var=f"ak8FatJetParTXbbvsQCDTop{i}",
            label=r"ParT XbbvsQCDTop$",
            bins=[20, 0, 1],
        )
        for i in range(3)
    ]
    # ak8FatJetPNetXbbvsQCDLegacy
    + [
        ShapeVar(
            var=f"ak8FatJetPNetXbbvsQCDLegacy{i}",
            label=r"PNet Legacy XbbvsQCD$",
            bins=[20, 0, 1],
        )
        for i in range(3)
>>>>>>> 80b8b62a
    ]
    #  nElectrons
    + [ShapeVar(var="nElectrons", label=r"Number of Electrons", bins=[3, 0, 2])]
    #  nMuons
    + [ShapeVar(var="nMuons", label=r"Number of Muons", bins=[3, 0, 2])]
    #  nTaus
    + [ShapeVar(var="nTaus", label=r"Number of Taus", bins=[3, 0, 2])]
    #  nBoostedTaus
    + [ShapeVar(var="nBoostedTaus", label=r"Number of Boosted Taus", bins=[3, 0, 2])]
)


def bb_filters(num_fatjets: int = 3):
    filters = [
        # roughly, 85% signal efficiency, 2% QCD efficiency (pT: 250-400, mSD:0-250, mRegLegacy:40-250)
        base_filters + [(f"('ak8FatJetPNetXbbLegacy', '{n}')", ">=", 0.3)]
        for n in range(num_fatjets)
    ]
    return filters


def trigger_filter(
    triggers: dict[str, list[str]],
    base_filters: list[tuple] = base_filters,
    fast_mode: bool = False,
) -> dict[str, dict[str, list[list[tuple]]]]:
    """
    creates a list of filters for each trigger in the list of triggers. It is granular to the usual {"data" / "signal" : {year : [triggers],...} structure: triggers = {"data": {"2022" : [...] , ...}, "signal": { [...]}.
    """
    if fast_mode:
        base_filters += [("('ak8FatJetPNetXbbLegacy', '0')", ">=", 0.95)]

    filters_dict = {}
    for dtype, years in triggers.items():
        filters_dict[dtype] = {}
        for year, trigger_list in years.items():
            filters_dict[dtype][year] = [
                base_filters + [(f"('{trigger}', '0')", "==", 1)] for trigger in trigger_list
            ]
    # print(f"\n\nTrigger filters_dict for data: {filters_dict['data']['2022'][0]}")
    return filters_dict


def get_columns(
    year: str,
    channel: Channel,
    triggers: bool = True,
    legacy_taggers: bool = True,
    ParT_taggers: bool = True,
    num_fatjets: int = 3,
):

    columns_data = [("weight", 1), ("ak8FatJetPt", num_fatjets)]

    # common columns
    if legacy_taggers:
        columns_data += [
            ("ak8FatJetPNetXbbLegacy", num_fatjets),
            ("ak8FatJetPNetQCDLegacy", num_fatjets),
            ("ak8FatJetPNetmassLegacy", num_fatjets),
            ("ak8FatJetParTmassResApplied", num_fatjets),
            ("ak8FatJetParTmassVisApplied", num_fatjets),
        ]

    if ParT_taggers:
        for branch in [
            f"ak8FatJetParT{key}" for key in Samples.qcdouts + Samples.topouts + Samples.sigouts
        ]:
            columns_data.append((branch, num_fatjets))

    columns_mc = copy.deepcopy(columns_data)

    if triggers:
        for branch in channel.triggers(year, data_only=True):
            columns_data.append((branch, 1))
        for branch in channel.triggers(year, mc_only=True):
            columns_mc.append((branch, 1))

    # signal-only columns
    columns_signal = copy.deepcopy(columns_mc)

    columns_signal += [
        ("GenTauhh", 1),
        ("GenTauhmu", 1),  # TODO this will need to be changed to GenTauhm
        ("GenTauhe", 1),
    ]

    columns = {
        "data": utils.format_columns(columns_data),
        "signal": utils.format_columns(columns_signal),
        "bg": utils.format_columns(columns_mc),
    }

    return columns


def load_samples(
    year: str,
    channel: Channel,
    paths: dict[str],
    filters_dict: dict[str, dict[str, list[list[tuple]]]] = None,
    load_columns: dict[str, list[tuple]] = None,
    load_bgs: bool = False,
    load_data: bool = True,
    load_just_bbtt: bool = False,
):
    events_dict = {}

    samples = Samples.SAMPLES.copy()
    signals = Samples.SIGNALS.copy()

    if load_just_bbtt:  # quite ad hoc but should become obsolete
        del samples["vbfbbtt-k2v0"]
        signals.remove("vbfbbtt-k2v0")

    # remove unnecessary data samples
    for key in Samples.DATASETS + (not load_bgs) * Samples.BGS:
        if (key in samples) and (key not in channel.data_samples or not load_data):
            del samples[key]

    # load only the specified columns
    if load_columns is not None:
        for sample in samples.values():
            sample.load_columns = load_columns[sample.get_type()]

    # load samples
    for key, sample in samples.items():
        if isinstance(filters_dict, dict):
            filters = filters_dict[sample.get_type()][year]
        else:
            filters = filters_dict

        if sample.selector is not None:
            events_dict[key] = utils.load_sample(
                sample,
                year,
                paths,
                filters,
            )

    # keep only the specified bbtt channel
    for signal in signals:
        # quick fix due to old naming still in samples
        events_dict[f"{signal}{channel.key}"] = events_dict[signal][
            events_dict[signal][f"GenTau{channel.key}" + "u" * (channel.key == "hm")][0]
        ]
        del events_dict[signal]

    return events_dict


def apply_triggers_data(events_dict: dict[str, pd.DataFrame], year: str, channel: Channel):
    """Apply triggers to data and remove overlap between datasets due to multiple triggers fired in an event."""
    ldataset = channel.lepton_dataset

    # storing triggers fired per dataset
    trigdict = {"jetmet": {}, "tau": {}}
    if channel.isLepton:
        trigdict[ldataset] = {}
        lepton_triggers = utils.list_intersection(
            channel.lepton_triggers(year), channel.triggers(year, data_only=True)
        )

    # JetMET triggers considered in this channel
    jet_triggers = utils.list_intersection(
        HLTs.hlts_by_dataset(year, "JetMET", data_only=True), channel.triggers(year, data_only=True)
    )

    # Tau triggers considered in this channel
    tau_triggers = utils.list_intersection(
        HLTs.hlts_by_dataset(year, "Tau", data_only=True), channel.triggers(year, data_only=True)
    )

    for key, d in trigdict.items():
        d["jets"] = np.sum([events_dict[key][hlt][0] for hlt in jet_triggers], axis=0).astype(bool)
        if key == "jetmet":
            continue

        d["taus"] = np.sum([events_dict[key][hlt][0] for hlt in tau_triggers], axis=0).astype(bool)
        d["taunojets"] = ~d["jets"] & d["taus"]

        if key == "tau":
            continue

        if channel.isLepton:
            d[ldataset] = np.sum(
                [events_dict[key][hlt][0] for hlt in lepton_triggers], axis=0
            ).astype(bool)

            d[f"{ldataset}noothers"] = ~d["jets"] & ~d["taus"] & d[ldataset]

            events_dict[ldataset] = events_dict[ldataset][trigdict[ldataset][f"{ldataset}noothers"]]

    # remove overlap
    # print(trigdict["jetmet"])

    events_dict["jetmet"] = events_dict["jetmet"][trigdict["jetmet"]["jets"]]
    events_dict["tau"] = events_dict["tau"][trigdict["tau"]["taunojets"]]

    return events_dict


def apply_triggers(
    events_dict: dict[str, pd.DataFrame],
    year: str,
    channel: Channel,
):
    """Apply triggers in MC and data, and remove overlap between datasets."""
    # MC
    for skey, events in events_dict.items():
        if not Samples.SAMPLES[skey].isData:
            triggered = np.sum(
                [events[hlt][0] for hlt in channel.triggers(year, mc_only=True)], axis=0
            ).astype(bool)
            events_dict[skey] = events[triggered]

    if any(Samples.SAMPLES[skey].isData for skey in events_dict):
        apply_triggers_data(events_dict, year, channel)

    return events_dict


def delete_columns(
    events_dict: dict[str, pd.DataFrame], year: str, channel: Channel, triggers=True
):
    for sample_key, sample_events in events_dict.items():
        print(sample_key, len(sample_events))
        isData = Samples.SAMPLES[sample_key].isData
        if triggers:
            sample_events.drop(
                columns=list(
                    set(sample_events.columns)
                    - set(channel.triggers(year, data_only=isData, mc_only=not isData))
                )
            )
    return events_dict


def bbtautau_assignment(events_dict: dict[str, pd.DataFrame], channel: Channel):
    """Assign bb and tautau jets per each event."""
    bbtt_masks = {}
    for sample_key, sample_events in events_dict.items():
        print(sample_key)
        bbtt_masks[sample_key] = {
            "bb": np.zeros_like(sample_events["ak8FatJetPt"].to_numpy(), dtype=bool),
            "tt": np.zeros_like(sample_events["ak8FatJetPt"].to_numpy(), dtype=bool),
        }

        # assign tautau jet as the one with the highest ParTtautauvsQCD score
        tautau_pick = np.argmax(
            sample_events[f"ak8FatJetParTX{channel.tagger_label}vsQCD"].to_numpy(), axis=1
        )

        # assign bb jet as the one with the highest ParTXbbvsQCD score, but prioritize tautau
        bb_sorted = np.argsort(sample_events["ak8FatJetParTXbbvsQCD"].to_numpy(), axis=1)
        bb_highest = bb_sorted[:, -1]
        bb_second_highest = bb_sorted[:, -2]
        bb_pick = np.where(bb_highest == tautau_pick, bb_second_highest, bb_highest)

        # now convert into boolean masks
        bbtt_masks[sample_key]["bb"][range(len(bb_pick)), bb_pick] = True
        bbtt_masks[sample_key]["tt"][range(len(tautau_pick)), tautau_pick] = True

    return bbtt_masks


def control_plots(
    events_dict: dict[str, pd.DataFrame],
    channel: Channel,
    sigs: dict[str, Sample],
    bgs: dict[str, Sample],
    control_plot_vars: list[ShapeVar],
    plot_dir: Path,
    year: str,
    bbtt_masks: dict[str, pd.DataFrame] = None,
    weight_key: str = "finalWeight",
    hists: dict = None,
    cutstr: str = "",
    cutlabel: str = "",
    title: str = None,
    selection: dict[str, np.ndarray] = None,
    sig_scale_dict: dict[str, float] = None,
    combine_pdf: bool = True,
    plot_ratio: bool = True,
    plot_significance: bool = False,
    same_ylim: bool = False,
    show: bool = False,
    log: tuple[bool, str] = "both",
):
    """
    Makes and plots histograms of each variable in ``control_plot_vars``.

    Args:
        control_plot_vars (Dict[str, Tuple]): Dictionary of variables to plot, formatted as
          {var1: ([num bins, min, max], label), var2...}.
        sig_splits: split up signals into different plots (in case there are too many for one)
        HEM2d: whether to plot 2D hists of FatJet phi vs eta for bb and VV jets as a check for HEM cleaning.
        plot_ratio: whether to plot the data/MC ratio.
        plot_significance: whether to plot the significance as well as the ratio plot.
        same_ylim: whether to use the same y-axis limits for all plots.
        log: True or False if plot on log scale or not - or "both" if both.
    """

    from PyPDF2 import PdfMerger

    if hists is None:
        hists = {}
    if sig_scale_dict is None:
        sig_scale_dict = {sig_key: 2e5 for sig_key in sigs}

    print(control_plot_vars)
    print(selection)
    print(list(events_dict.keys()))

    for shape_var in control_plot_vars:
        if shape_var.var not in hists:
            hists[shape_var.var] = putils.singleVarHist(
                events_dict,
                bbtt_masks,
                shape_var,
                channel,
                weight_key=weight_key,
                selection=selection,
            )

    print(hists)

    ylim = (np.max([h.values() for h in hists.values()]) * 1.05) if same_ylim else None

    with (plot_dir / "hists.pkl").open("wb") as f:
        pickle.dump(hists, f)

    do_log = [True, False] if log == "both" else [log]

    for log, logstr in [(False, ""), (True, "_log")]:
        if log not in do_log:
            continue

        merger_control_plots = PdfMerger()

        for shape_var in control_plot_vars:
            pylim = np.max(hists[shape_var.var].values()) * 1.4 if ylim is None else ylim

            name = f"{plot_dir}/{cutstr}{shape_var.var}{logstr}.pdf"
            plotting.ratioHistPlot(
                hists[shape_var.var],
                year,
                channel,
                list(sigs.keys()),
                list(bgs.keys()),
                name=name,
                title=title,
                sig_scale_dict=sig_scale_dict if not log else None,
                plot_significance=plot_significance,
                significance_dir=shape_var.significance_dir,
                cutlabel=cutlabel,
                show=show,
                log=log,
                ylim=pylim if not log else 1e15,
                plot_ratio=plot_ratio,
                cmslabel="Work in progress",
                leg_args={"fontsize": 18},
            )
            merger_control_plots.append(name)

        if combine_pdf:
            merger_control_plots.write(f"{plot_dir}/{cutstr}{year}{logstr}_ControlPlots.pdf")

        merger_control_plots.close()

    return hists<|MERGE_RESOLUTION|>--- conflicted
+++ resolved
@@ -32,40 +32,12 @@
 
 
 control_plot_vars = (
-    # [
-    #     ShapeVar(var="MET_pt", label=r"$p^{miss}_T$ [GeV]", bins=[20, 0, 300]),
-    #     # ShapeVar(var="MET_phi", label=r"$\phi^{miss}$", bins=[20, -3.2, 3.2]),
-    # ]
-    # + [
-    #     ShapeVar(var=f"ak8FatJetPt{i}", label=rf"$p_T^{{j{i + 1}}}$ [GeV]", bins=[20, 250, 1250])
-    #     for i in range(3)
-    # ]
-    # + [
-    #     ShapeVar(var=f"ak8FatJetMsd{i}", label=rf"$m_{{SD}}^{{j{i + 1}}}$ [GeV]", bins=[20, 0, 300])
-    #     for i in range(3)
-    # ]
-    # + [
-    #     ShapeVar(var=f"ak8FatJetEta{i}", label=rf"$\eta^{{j{i + 1}}}$", bins=[20, -2.5, 2.5])
-    #     for i in range(3)
-    # ]
-    # + [
-    #     ShapeVar(var=f"ak8FatJetPhi{i}", label=rf"$\phi^{{j{i + 1}}}$", bins=[20, -3.2, 3.2])
-    #     for i in range(3)
-    # ]
-    # + [
-    #     ShapeVar(
-    #         var=f"ak8FatJetPNetmassLegacy{i}",
-    #         label=rf"PNet Legacy $m_{{reg}}^{{j{i + 1}}}$",
-    #         bins=[20, 0, 1],
-    #     )
-    #     for i in range(3)
-    # ]
     [
-<<<<<<< HEAD
         ShapeVar(var=f"{jet}FatJetPt", label=rf"$p_T^{{{jlabel}}}$ [GeV]", bins=[20, 250, 1250])
-        for jet, jlabel in [("bb", "bb"), ("tt", r"$\tau\tau$")]
-=======
-        ShapeVar(var="MET_pt", label=r"$p^{miss}_T$ [GeV]", bins=[20, 0, 300]),
+        for jet, jlabel in [("bb", "bb"), ("tt", r"$\tau\tau$")
+    ]
+    + [
+        ShapeVar(var="METPt", label=r"$p^{miss}_T$ [GeV]", bins=[20, 0, 300]), # METPt is used for resel samples
         # ShapeVar(var="MET_phi", label=r"$\phi^{miss}$", bins=[20, -3.2, 3.2]),
     ]
     + [
@@ -134,7 +106,6 @@
             bins=[20, 0, 1],
         )
         for i in range(3)
->>>>>>> 80b8b62a
     ]
     #  nElectrons
     + [ShapeVar(var="nElectrons", label=r"Number of Electrons", bins=[3, 0, 2])]
